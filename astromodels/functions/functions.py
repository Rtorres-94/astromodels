--- conflicted
+++ resolved
@@ -545,173 +545,6 @@
 
         return result
 
-
-<<<<<<< HEAD
-# noinspection PyPep8Naming
-class Gaussian(Function1D):
-    r"""
-    description :
-
-        A Gaussian function
-
-    latex : $ K \frac{1}{\sigma \sqrt{2 \pi}}\exp{\frac{(x-\mu)^2}{2~(\sigma)^2}} $
-
-    parameters :
-
-        F :
-
-            desc : Integral between -inf and +inf. Fix this to 1 to obtain a Normal distribution
-            initial value : 1
-            is_normalization : True
-
-        mu :
-
-            desc : Central value
-            initial value : 0.0
-
-        sigma :
-
-            desc : standard deviation
-            initial value : 1.0
-            min : 1e-12
-
-    tests :
-        - { x : 0.0, function value: 0.3989422804014327, tolerance: 1e-10}
-        - { x : -1.0, function value: 0.24197072451914337, tolerance: 1e-9}
-
-    """
-
-    __metaclass__ = FunctionMeta
-
-    # Place this here to avoid recomputing it all the time
-
-    __norm_const = 1.0 / (math.sqrt(2 * np.pi))
-
-    def _set_units(self, x_unit, y_unit):
-
-        # The normalization is the integral from -inf to +inf, i.e., has dimensions of
-        # y_unit * x_unit
-        self.F.unit = y_unit * x_unit
-
-        # The mu has the same dimensions as the x
-        self.mu.unit = x_unit
-
-        # sigma has the same dimensions as x
-        self.sigma.unit = x_unit
-
-    # noinspection PyPep8Naming
-    def evaluate(self, x, F, mu, sigma):
-
-        norm = self.__norm_const / sigma
-
-        return F * norm * np.exp(-np.power(x - mu, 2.) / (2 * np.power(sigma, 2.)))
-
-    def from_unit_cube(self, x):
-        """
-        Used by multinest
-
-        :param x: 0 < x < 1
-        :param lower_bound:
-        :param upper_bound:
-        :return:
-        """
-
-        mu = self.mu.value
-        sigma = self.sigma.value
-
-        sqrt_two = 1.414213562
-
-        if x < 1e-16 or (1 - x) < 1e-16:
-
-            res = -1e32
-
-        else:
-
-            res = mu + sigma * sqrt_two * erfcinv(2 * (1 - x))
-
-        return res
-
-
-class Uniform_prior(Function1D):
-    r"""
-    description :
-
-        A function which is constant on the interval lower_bound - upper_bound and 0 outside the interval. The
-        extremes of the interval are counted as part of the interval.
-
-    latex : $ f(x)=\begin{cases}0 & x < \text{lower_bound} \\\text{value} & \text{lower_bound} \le x \le \text{upper_bound} \\ 0 & x > \text{upper_bound} \end{cases}$
-
-    parameters :
-
-        lower_bound :
-
-            desc : Lower bound for the interval
-            initial value : 0
-            min : -np.inf
-            max : np.inf
-
-        upper_bound :
-
-            desc : Upper bound for the interval
-            initial value : 1
-            min : -np.inf
-            max : np.inf
-
-        value :
-
-            desc : Value in the interval
-            initial value : 1.0
-
-    tests :
-        - { x : 0.5, function value: 1.0, tolerance: 1e-20}
-        - { x : -0.5, function value: 0, tolerance: 1e-20}
-
-    """
-
-    __metaclass__ = FunctionMeta
-
-    def _set_units(self, x_unit, y_unit):
-        # Lower and upper bound has the same unit as x
-        self.lower_bound.unit = x_unit
-        self.upper_bound.unit = x_unit
-
-        # value has the same unit as y
-        self.value.unit = y_unit
-
-    def evaluate(self, x, lower_bound, upper_bound, value):
-        # The value * 0 is to keep the units right
-
-        result = np.zeros(x.shape) * value * 0
-
-        idx = (x >= lower_bound) & (x <= upper_bound)
-        result[idx] = value
-
-        return result
-
-
-    def from_unit_cube(self, x):
-        """
-        Used by multinest
-
-        :param x: 0 < x < 1
-        :param lower_bound:
-        :param upper_bound:
-        :return:
-        """
-
-        lower_bound = self.lower_bound.value
-        upper_bound = self.upper_bound.value
-
-        low = lower_bound
-        spread = float(upper_bound - lower_bound)
-
-        par = x * spread + low
-
-        return par
-
-
-=======
->>>>>>> bb2824a9
 
 class StepFunction(Function1D):
     r"""
