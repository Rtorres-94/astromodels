--- conflicted
+++ resolved
@@ -31,26 +31,12 @@
 #           TEST_WITH_XSPEC=false
 #           CONDA_UPLOAD=false
       
-<<<<<<< HEAD
-      python: 3.7
-      env: TRAVIS_PYTHON_VERSION=3.7
-           TEST_WITH_XSPEC=false
-           CONDA_UPLOAD=false
-      
-    - os: osx
-      python: 3.7
-      env: TRAVIS_PYTHON_VERSION=3.7
-           TEST_WITH_XSPEC=false
-           CONDA_UPLOAD=false
-           
-=======
 #    - os: osx
 #      python: 3.5
 #      env: TRAVIS_PYTHON_VERSION=3.5
 #           TEST_WITH_XSPEC=false
 #           CONDA_UPLOAD=false
 #
->>>>>>> 1eb2c271
     - os: linux
       python: 2.7
       env: TRAVIS_PYTHON_VERSION=2.7
@@ -68,12 +54,6 @@
        if [[ "$TRAVIS_OS_NAME" == "linux" ]]; then
          #docker pull condaforge/linux-anvil
 
-<<<<<<< HEAD
-         docker pull condaforge/linux-anvil
-
-        else
-      
-=======
          wget https://repo.continuum.io/miniconda/Miniconda3-latest-Linux-x86_64.sh -O miniconda.sh
          bash miniconda.sh -b -p $HOME/miniconda
          export PATH="$HOME/miniconda/bin:$PATH"
@@ -81,7 +61,6 @@
          conda config --add channels conda-forge
        else
 
->>>>>>> 1eb2c271
          # Install Miniconda
 
          if [[ "$TRAVIS_PYTHON_VERSION" == "2.7" ]]; then
@@ -89,7 +68,7 @@
            wget https://repo.continuum.io/miniconda/Miniconda2-latest-MacOSX-x86_64.sh -O miniconda.sh
            
          else
-
+ 
            wget https://repo.continuum.io/miniconda/Miniconda3-latest-MacOSX-x86_64.sh -O miniconda.sh
 
           fi 
@@ -103,31 +82,5 @@
        fi
 
 script:
-<<<<<<< HEAD
-
- - |
-       if [[ "$TRAVIS_OS_NAME" == "linux" ]]; then
-
-         docker run -e TRAVIS_PYTHON_VERSION\
-                    -e TRAVIS_BRANCH \
-                    -e TEST_WITH_XSPEC \
-                    -e CONDA_UPLOAD_TOKEN \
-                    -e CONDA_UPLOAD \
-                    -e TRAVIS_OS_NAME \
-                    -e TRAVIS_EVENT_TYPE \
-                    -e TRAVIS_BUILD_NUMBER \
-                    -e TRAVIS_BUILD_DIR \
-                    -v ${TRAVIS_BUILD_DIR}:${TRAVIS_BUILD_DIR} \
-                    -it --rm -e user_id=`id -u` \
-                    condaforge/linux-anvil \
-                    /bin/bash -c "source ${TRAVIS_BUILD_DIR}/ci/build_and_test.sh"
-       else
-
-          chmod u+x ci/build_and_test.sh
-          ./ci/build_and_test.sh
-
-       fi
-=======
   - chmod u+x ci/build_and_test.sh
   - ./ci/build_and_test.sh
->>>>>>> 1eb2c271
