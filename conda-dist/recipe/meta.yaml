{% set name = "astromodels" %}

package:
  name: {{ name }}
  version: {{ os.environ.get('PKG_VERSION') }}

source:
#  git_url: https://github.com/threeml/{{ name }}.git
  path: ../../

requirements:
  build:
    - {{ compiler('c') }} # [linux]
    - {{ compiler('cxx') }} # [linux]
    - {{ compiler('fortran') }} # [linux]
    - xspec-modelsonly
    - cfitsio
    #- cfitsio
    - cfitsio==3.470
    - ccfits
    - wcslib==5.20
    #- wcslib
    - wcslib
    - krb5==1.14.6 # [py2k]
    - readline==6.2 # [py2k]

  host:
    - python
    - setuptools
    - pip
    - numpy
    - pyyaml
    #- astropy
    #- scipy
#    - numdifftools
    #- hdf5
    #- pytables
<<<<<<< HEAD
    - pandas>=0.23
    #- cfitsio
    - cfitsio==3.470
=======
    - pandas>=0.23,<1.1
    - cfitsio==3.410
>>>>>>> 3a02b827
    - ccfits
    - wcslib==5.20
    #- wcslib
    - wcslib
    - xspec-modelsonly
    - future
    - krb5==1.14.6 # [py2k]
    - readline==6.2 # [py2k]
    - numba
    
    - h5py


  run:
    - python
  #  - libgfortran
    - numpy
    - pyyaml
    - astropy
    #- scipy
#    - numdifftools
    #- hdf5
    - pytables
    - pandas>=0.23,<1.1
    - dill
    #- cfitsio
    - cfitsio==3.470
    - ccfits
    - wcslib==5.20
    #- wcslib
    - future
    - krb5==1.14.6 # [py2k]
    - readline==6.2 # [py2k]
    - numba
    
    - h5py
    - interpolation>=2.1.5 # [py3k]

build:
  script: python -m pip install --verbose --no-deps --ignore-installed .
  skip: true  # [win]
#  skip: true  # [py3k]

#test:
#  # Python imports
#  imports:
#    - astromodels
#    - astromodels.core
#    - astromodels.functions
#    - astromodels.functions.dark_matter
#    - astromodels.sources
#    - astromodels.utils
#    - astromodels.xspec

#  commands:
#    - pytest -vv --pyargs {{ name }}

  # You can also put a file called run_test.py in the recipe that will be run
  # at test time.

#  requires:
#    - xspec-modelsonly


about:
  home: https://github.com/threeml/astromodels
  license: UNKNOWN
  summary: 'Astromodels contains models to be used in likelihood or Bayesian analysis in astronomy'
  license_family: OTHER

# See
# http://docs.continuum.io/conda/build.html for
# more information about meta.yaml<|MERGE_RESOLUTION|>--- conflicted
+++ resolved
@@ -35,14 +35,9 @@
 #    - numdifftools
     #- hdf5
     #- pytables
-<<<<<<< HEAD
     - pandas>=0.23
-    #- cfitsio
+    #- cfitsio==3.410 # [py2k]
     - cfitsio==3.470
-=======
-    - pandas>=0.23,<1.1
-    - cfitsio==3.410
->>>>>>> 3a02b827
     - ccfits
     - wcslib==5.20
     #- wcslib
@@ -66,7 +61,7 @@
 #    - numdifftools
     #- hdf5
     - pytables
-    - pandas>=0.23,<1.1
+    - pandas>=0.23
     - dill
     #- cfitsio
     - cfitsio==3.470
